--- conflicted
+++ resolved
@@ -19,11 +19,7 @@
     "test": "run-s build test:*",
     "test:lint": "eslint src --ext .ts",
     "test:prettier": "prettier \"src/**/*.ts\" --list-different",
-<<<<<<< HEAD
     "test:unit": "jest --testPathPattern src --detectOpenHandles --forceExit --testPathIgnorePatterns dist",
-=======
-    "test:unit": "jest --testPathPattern src --detectOpenHandles --forceExit --testPathIgnorePatterns dist/",
->>>>>>> ba7824c6
     "test:integration": "yarn build && cd integration && yarn && yarn test",
     "prepare": "npm run build",
     "typechain": "typechain --target=ethers-v5 --out-dir src/contracts --glob ./abis/**/*.json"
